--- conflicted
+++ resolved
@@ -12,19 +12,12 @@
     },
     entry: './src/index.js',
     output: {
-<<<<<<< HEAD
-        filename: 'components/compiled/[name]/[name].js',
-        path: config.paths.public,
-        publicPath: '/insights',
-        chunkFilename: 'components/compiled/[name]/[name].js'
-=======
         filename: 'index.js',
         path: config.paths.public,
         publicPath: '/insights',
         chunkFilename: 'components/Compiled/[name]/[name].js',
         libraryTarget: 'commonjs2',
         umdNamedDefine: true
->>>>>>> bf08153d
     },
     module: {
         rules: [{

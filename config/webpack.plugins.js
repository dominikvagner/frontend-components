/**
 * Plugins used by webpack bundler
 */
const path = require('path');
const webpack = require('webpack');
const config = require('./webpack.common');
const plugins = [];

/**
 * Writes bundles to distribution folder.
 *
 * @type {var}
 */
const WriteFileWebpackPlugin = new (require('write-file-webpack-plugin'))();
plugins.push(WriteFileWebpackPlugin);

/**
 * Copys entry html to distribution folder
 *
 * @type {var}
 */
const HtmlWebpackPlugin = new (require('html-webpack-plugin'))({
    title: 'My App',
    filename: 'index.html',
    template: path.resolve(__dirname, '../src/index.html')
});

/**
 * Cleans distribution folder.
 * @type {[type]}
 */
const CleanWebpackPlugin = new (require('clean-webpack-plugin'))(['dist']);
plugins.push(CleanWebpackPlugin);

/**
 * Generates html that shows an analysis of code bundles.
 *
 * @type {var}
 */
const WebpackBundleAnalyzer = new (require('webpack-bundle-analyzer').BundleAnalyzerPlugin)({
    openAnalyzer: false
});
plugins.push(WebpackBundleAnalyzer);

/**
 * Selects the specific lodash functions.
 *
 * @type {var}
 */
const LodashWebpackPlugin = new (require('lodash-webpack-plugin'))();
plugins.push(LodashWebpackPlugin);

/**
 * Optimizes bundle size
 *
 * @type {var}
 */
const AggressiveSplittingPlugin = new webpack.optimize.AggressiveSplittingPlugin({
    minSize: 30000,
    maxSize: 50000
});
// plugins.push(AggressiveSplittingPlugin);

/**
 * Writes final css to file
 */
const ExtractCssWebpackPlugin = new (require('mini-css-extract-plugin'))({
<<<<<<< HEAD
    chunkFilename: 'components/compiled/[name]/[name].css',
    filename: 'components/compiled/[name]/[name].css'
=======
    chunkFilename: 'components/Compiled/[name]/[name].css',
    filename: 'components/Compiled/[name]/[name].css'
>>>>>>> bf08153d
});

plugins.push(ExtractCssWebpackPlugin);

/**
 * Copies files from the specified locations to the corresponding destinations.
 */
const CopyFilesWebpackPlugin = new (require('copy-webpack-plugin'))([
    {from: path.resolve(__dirname, '../static/images'), to: 'images'},
    {from: path.resolve(__dirname, '../src/PresentationalComponents'), to: 'components'}
]);
plugins.push(CopyFilesWebpackPlugin);

module.exports = { plugins: plugins };<|MERGE_RESOLUTION|>--- conflicted
+++ resolved
@@ -65,13 +65,8 @@
  * Writes final css to file
  */
 const ExtractCssWebpackPlugin = new (require('mini-css-extract-plugin'))({
-<<<<<<< HEAD
     chunkFilename: 'components/compiled/[name]/[name].css',
     filename: 'components/compiled/[name]/[name].css'
-=======
-    chunkFilename: 'components/Compiled/[name]/[name].css',
-    filename: 'components/Compiled/[name]/[name].css'
->>>>>>> bf08153d
 });
 
 plugins.push(ExtractCssWebpackPlugin);

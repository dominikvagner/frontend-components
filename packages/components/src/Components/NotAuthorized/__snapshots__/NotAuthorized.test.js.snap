// Jest Snapshot v1, https://goo.gl/fbAQLP

exports[`NotAuthorized component should apply custom styles 1`] = `
<EmptyState
  className="ins-c-not-authorized something"
  variant="full"
>
  <EmptyStateIcon
    icon={[Function]}
  />
  <Title
    headingLevel="h5"
    size="lg"
  >
    You do not have access to 
  </Title>
  <EmptyStateBody>
    Contact your organization administrator(s) for more information.
  </EmptyStateBody>
  <Button
    component="a"
    href="."
    variant="primary"
  >
    Go to landing page
  </Button>
</EmptyState>
`;

exports[`NotAuthorized component should not show buttons 1`] = `
<EmptyState
  className="ins-c-not-authorized "
  variant="full"
>
  <EmptyStateIcon
    icon={[Function]}
  />
  <Title
    headingLevel="h5"
    size="lg"
  >
    You do not have access to 
  </Title>
  <EmptyStateBody>
    Contact your organization administrator(s) for more information.
  </EmptyStateBody>
</EmptyState>
`;

exports[`NotAuthorized component should render 1`] = `
<EmptyState
  className="ins-c-not-authorized "
  variant="full"
>
  <EmptyStateIcon
    icon={[Function]}
  />
  <Title
    headingLevel="h5"
    size="lg"
  >
    You do not have access to 
    Foo
  </Title>
  <EmptyStateBody>
    Contact your organization administrator(s) for more information.
  </EmptyStateBody>
  <Button
    component="a"
    href="."
    variant="primary"
  >
    Go to landing page
  </Button>
</EmptyState>
`;

exports[`NotAuthorized component should show custom description 1`] = `
<EmptyState
  className="ins-c-not-authorized "
  variant="full"
>
  <EmptyStateIcon
    icon={[Function]}
  />
  <Title
    headingLevel="h5"
    size="lg"
  >
    You do not have access to 
  </Title>
  <EmptyStateBody>
    Some text
  </EmptyStateBody>
  <Button
    component="a"
    href="."
    variant="primary"
  >
    Go to landing page
  </Button>
</EmptyState>
`;

exports[`NotAuthorized component should use custom icon 1`] = `
<div
  className="pf-c-empty-state ins-c-not-authorized "
>
  <div
    className="pf-c-empty-state__content"
  >
    some Icon!
    <h5
      className="pf-c-title pf-m-lg"
    >
      You do not have access to 
    </h5>
    <div
      className="pf-c-empty-state__body"
    >
<<<<<<< HEAD
       You do not have access to 
      Foo
    </Title>
    <EmptyStateBody>
      Contact your organization administrator(s) for more information or visit 
      <a
        href="./settings/my-user-access"
      >
         My User Access 
      </a>
       to learn more about your permissions.
    </EmptyStateBody>
    <Button
      component="a"
=======
      Contact your organization administrator(s) for more information.
    </div>
    <a
      aria-disabled={false}
      aria-label={null}
      className="pf-c-button pf-m-primary"
      data-ouia-component-id={0}
      data-ouia-component-type="PF4/Button"
      data-ouia-safe={true}
      disabled={null}
>>>>>>> f61e8157
      href="."
      type={null}
    >
      Go to landing page
    </a>
  </div>
</div>
`;<|MERGE_RESOLUTION|>--- conflicted
+++ resolved
@@ -118,7 +118,6 @@
     <div
       className="pf-c-empty-state__body"
     >
-<<<<<<< HEAD
        You do not have access to 
       Foo
     </Title>
@@ -133,18 +132,6 @@
     </EmptyStateBody>
     <Button
       component="a"
-=======
-      Contact your organization administrator(s) for more information.
-    </div>
-    <a
-      aria-disabled={false}
-      aria-label={null}
-      className="pf-c-button pf-m-primary"
-      data-ouia-component-id={0}
-      data-ouia-component-type="PF4/Button"
-      data-ouia-safe={true}
-      disabled={null}
->>>>>>> f61e8157
       href="."
       type={null}
     >

--- conflicted
+++ resolved
@@ -8,42 +8,25 @@
   .pf-c-select__toggle-wrapper .pf-c-select__toggle-text {
     @include rem('max-width', 150px);
   }
-
   .ins-c-conditional-filter__group {
     .pf-c-dropdown__toggle-text {
-      width: 102px;
+      width: auto;
       text-align: left;
-      & > svg {
-        margin-right: var(--pf-global--spacer--xs);
+        & > svg {
+          margin-right: var(--pf-global--spacer--xs);
+        }
       }
-    }
     .ins-c-conditional-filter__no-label .pf-c-dropdown__toggle-text  {
       width: auto;
     }
-<<<<<<< HEAD
   }
+
   .pf-l-split__item {
     .pf-c-select__menu-group {
       .pf-c-select__menu-group-title:empty {
         display: none;
       }
       padding: 0;
-=======
-
-    .ins-c-conditional-filter__group {
-        .pf-c-dropdown__toggle-text {
-            width: auto;
-            text-align: left;
-
-            & > svg {
-                margin-right: var(--pf-global--spacer--xs);
-            }
-        }
-
-        .ins-c-conditional-filter__no-label .pf-c-dropdown__toggle-text  {
-            width: auto;
-        }
->>>>>>> 8a008033
     }
     .pf-c-select__option-button {
       padding: 0;
@@ -52,7 +35,6 @@
       display: none;
     }
   }
-
   input.ins-c-conditional-filter[type="text"] {
     @include rem('padding-right', 35px);
     @include rem('margin-right', -23px);
@@ -63,7 +45,6 @@
       @include rem('top', 2px);
     }
   }
-
   .pf-c-select__toggle-text {
     margin-right: 0;
   }

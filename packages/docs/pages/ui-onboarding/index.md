<<<<<<< HEAD
# UI Onboarding

If you decide you want to have your application visible to other people (outside of your machine), you will have to deploy your application.

The deployment process for the applications on the Cloud Services Platform uses Akamai NetStorage (production and pre-production) to store and serve files that are used to render the pages.

To push files to each of the environments, we use Travis CI to build the code and then deploy the compiled/minified files to a build repo on the Red Hat Insights GitHub org.

In order to do that, we need to set up each development repo with an associated build repo.

Prerequisites

- You have figured out an id for your application (should be alphanumeric characters)
- You know the routes to your application

## Updating your starter application

1. Update your package.json with your app id
  a. [Package name](https://github.com/RedHatInsights/frontend-starter-app/blob/7e5d528393d1d1a27d2dc391ab885d03accf441c/package.json#L2)
  b. [App name](https://github.com/RedHatInsights/frontend-starter-app/blob/7e5d528393d1d1a27d2dc391ab885d03accf441c/package.json#L64) (Note: app and package names need not match.)
2. [Update your App.js with your app id](https://github.com/RedHatInsights/frontend-starter-app/blob/7e5d528393d1d1a27d2dc391ab885d03accf441c/src/App.js#L19)
3. Update the .travis.yml file
  a. [REPO](https://github.com/RedHatInsights/frontend-starter-app/blob/30ceb00dbff93ab7bd33707a6674345ab6b41213/.travis.yml#L23)
  b. [REPO\_DIR](https://github.com/RedHatInsights/frontend-starter-app/blob/30ceb00dbff93ab7bd33707a6674345ab6b41213/.travis.yml#L24)
4. Update your index.html with your app name

## Adding your app to Cloud Services config

1. Visit [Cloud Services Config](https://github.com/RedHatInsights/cloud-services-config)
2. [Register your application/module](https://github.com/RedHatInsights/cloud-services-config/blob/ci-beta/docs/chrome/docs.md#registering-new-module-app-to-chrome) (use your app-id that you set in your dev repo)
  a. You should also add your routes to the [correct navigation location](https://github.com/RedHatInsights/cloud-services-config/tree/ci-beta/chrome)

## Setting up a Build Repo and Deploy Key

**If you are an onboarding application, please contact the platform experience team for this step.**

1. **Clone the source repo**
2. **Remove existing key** (in the source repo)
  - Remove the deploy\_key.enc from the .travis folder in the source repo.
  - [Example](https://github.com/RedHatInsights/insights-remediations-frontend/tree/master/.travis)
3. **Generate the new key** (in the source repo)
  - ssh-keygen -t rsa -b 4096
    Save the key without a passphrase
  - Save the key as deploy\_key in {source-repo}/.travis/deploy\_key
    i. You should get a deploy\_key and deploy\_key.pub

4. **Add the new deploy key to the build repo** (build repo)
  - Copy the contents of the public key generated in step 2 ( **deploy\_key.pub** ) to the build repo under Settings → Deploy Keys and check the box for allowing write access. You can name this &quot;Travis CI&quot;.
  - [Example](https://github.com/RedHatInsights/insights-remediations-frontend-build/settings/keys)
5. **Encrypt the deploy key with Travis CLI** (source repo)
  - Make sure you have [Travis CI CLI tools](https://github.com/travis-ci/travis.rb)
    i. [Installation](https://github.com/travis-ci/travis.rb#installation) ** **
  - [Add a personal access token](https://github.com/settings/tokens) in github if you don&#39;t have one already
  - Login to Travis CLI with the --com flag with your github token
    i. travis login --com --github-token {token}
  - Verify that you are inside of your development repo and then encrypt the key with Travis CLI
    i. travis encrypt-file .travis/deploy\_key --com
  - You may be prompted to add an openssl command, **do not add the openssl command to the .travis file.**
  - After you encrypt the file, they automatically get added to travis
6. **Verify**
  - You should now have a deploy\_key.enc file
  - Delete deploy\_key and deploy\_key.pub
7. **Commit**
  - Commit your deploy\_key.enc file _**(DO NOT COMMIT THE PRIVATE KEY)**_
  - Open a PR against master branch
8. **Verify that the Travis env variables have been added**
  - [https://app.travis-ci.com/github/RedHatInsights/{source-repo}/settings](https://app.travis-ci.com/github/RedHatInsights/%7Bsource-repo%7D/settings)
  - The hash for the key and iv should match the hash you see in the logs after you run the encryption in Step 7
9. **Confirm** the build completed successfully on Travis-CI and verify that the files were pushed to your build repo.


# Deploying Your App

After the dev repo is set up, you can deploy your app using various branches. By default, a branch corresponds to an environment. Example)
  - branch: ci-beta will push to the ci-beta environment: ci.console.redhat.com

The naming convention follows env-{beta/stable}

# Custom Releases

Many teams want alignment between environments on the platform, so we allow a .custom\_release.sh file inside of your .travis directory in your dev repo.

You can set up any push logic you&#39;d like to in this repo. Many times, teams will align ci/qa together, so an example of that would be: 

```
  #!/bin/bash
  set -e
  set -x

  if [ "${TRAVIS_BRANCH}" = "master" ]
  then 
    for env in ci qa
    do
      echo "PUSHING ${env}-beta" 
      rm -rf ./dist/.git
      .travis/release.sh "${env}-beta"
    done
  fi

  if [ "${TRAVIS_BRANCH}" = "master-stable" ]
  then
    for env in ci qa
    do 
      echo "PUSHING ${env}-stable"
      rm -rf ./dist/.git
      .travis/release.sh "${env}-stable"
    done
  fi

  if [[ "${TRAVIS_BRANCH}" = "prod-beta" || 
  "${TRAVIS_BRANCH}" = "prod-stable" ]]; then
    echo "PUSHING ${TRAVIS_BRANCH}"
    rm -rf ./build/.git
    .travis/release.sh "${TRAVIS_BRANCH}"
  fi
```

  - master pushes to ci-beta and qa-beta


  - master-stable pushes to ci-stable and qa-stable


  - prod-beta pushes to prod-beta


  - prod-stable pushes to prod-stable
=======
# UI onboarding
>>>>>>> 264992e6
<|MERGE_RESOLUTION|>--- conflicted
+++ resolved
@@ -1,4 +1,3 @@
-<<<<<<< HEAD
 # UI Onboarding
 
 If you decide you want to have your application visible to other people (outside of your machine), you will have to deploy your application.
@@ -125,7 +124,4 @@
   - prod-beta pushes to prod-beta
 
 
-  - prod-stable pushes to prod-stable
-=======
-# UI onboarding
->>>>>>> 264992e6
+  - prod-stable pushes to prod-stable